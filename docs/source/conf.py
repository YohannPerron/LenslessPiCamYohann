# Configuration file for the Sphinx documentation builder.
import datetime
import os
import sys
from unittest import mock


MOCK_MODULES = [
    "scipy",
    "scipy.signal",
    "scipy.linalg",
    "pycsou",
    "matplotlib",
    "matplotlib.pyplot",
    "scipy.fftpack",
    "cv2",
    "rawpy",
    "skimage.metrics",
    "lpips",
    "torchmetrics",
    "torchmetrics.image",
    "scipy.ndimage",
    "pycsou.abc",
    "pycsou.operator.func",
    "pycsou.opt.solver",
    "pycsou.opt.stop",
    "pycsou.runtime",
    "pycsou.util",
    "pycsou.util.ptype",
    "PIL",
    "PIL.Image",
    "tqdm",
    "paramiko",
    "paramiko.ssh_exception",
    "perlin_numpy",
<<<<<<< HEAD
    "waveprop",
    "waveprop.fresnel",
    "waveprop.rs",
    "waveprop.noise",
    "hydra",
    "hydra.utils",
=======
    "scipy.special",
    "matplotlib.cm",
    "pyffs",
>>>>>>> bba42c0c
]
for mod_name in MOCK_MODULES:
    sys.modules[mod_name] = mock.Mock()
# -- Project information

sys.path.insert(0, os.path.abspath(os.path.join("..", "..")))
from lensless import __version__

project = "LenslessPiCam"
copyright = f"{datetime.date.today().year}, Eric Bezzam"
author = "Eric Bezzam"
version = __version__
release = version

# -- General configuration

extensions = [
    "sphinx_rtd_theme",
    "sphinx.ext.duration",
    "sphinx.ext.doctest",
    "sphinx.ext.autodoc",
    "sphinx.ext.autosummary",
    "sphinx.ext.intersphinx",
    "sphinx.ext.autosectionlabel",
    "sphinx.ext.mathjax",
    "sphinx.ext.napoleon",
    "sphinx.ext.todo",
    "sphinx.ext.viewcode",
]

intersphinx_mapping = {
    "python": ("https://docs.python.org/3/", None),
    "NumPy [latest]": ("https://docs.scipy.org/doc/numpy/", None),
    "SciPy [latest]": ("https://docs.scipy.org/doc/scipy/reference", None),
    "matplotlib": ("http://matplotlib.sourceforge.net/", None),
    "pycsou": ("https://matthieumeo.github.io/pycsou/html/", None),
    "torch": ("https://pytorch.org/docs/stable/", None),
}
intersphinx_disabled_domains = ["std"]

templates_path = ["_templates"]

# -- Options for HTML output

html_theme = "sphinx_rtd_theme"
# html_theme_options = {"navigation_depth": -1, "titles_only": True}

# -- Options for napoleon extension ------------------------------------------
napoleon_google_docstring = False
napoleon_numpy_docstring = True<|MERGE_RESOLUTION|>--- conflicted
+++ resolved
@@ -33,18 +33,11 @@
     "paramiko",
     "paramiko.ssh_exception",
     "perlin_numpy",
-<<<<<<< HEAD
-    "waveprop",
-    "waveprop.fresnel",
-    "waveprop.rs",
-    "waveprop.noise",
     "hydra",
     "hydra.utils",
-=======
     "scipy.special",
     "matplotlib.cm",
     "pyffs",
->>>>>>> bba42c0c
 ]
 for mod_name in MOCK_MODULES:
     sys.modules[mod_name] = mock.Mock()
